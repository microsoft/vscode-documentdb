--- conflicted
+++ resolved
@@ -1,10 +1,6 @@
 {
   "name": "vscode-documentdb",
-<<<<<<< HEAD
-  "version": "0.5.1-alpha",
-=======
   "version": "0.5.2",
->>>>>>> 2d378096
   "aiKey": "0c6ae279ed8443289764825290e4f9e2-1a736e7c-1324-4338-be46-fc2a58ae4d14-7255",
   "publisher": "ms-azuretools",
   "displayName": "DocumentDB for VS Code",
