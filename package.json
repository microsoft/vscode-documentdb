{
  "name": "vscode-documentdb",
  "version": "0.1.0-beta",
  "aiKey": "0c6ae279ed8443289764825290e4f9e2-1a736e7c-1324-4338-be46-fc2a58ae4d14-7255",
  "publisher": "ms-azuretools",
  "displayName": "DocumentDB for VS Code",
  "description": "DocumentDB and MongoDB management made easy: connect, query, and edit databases across cloud and local environments.",
  "enableMongoClusters": true,
  "engines": {
    "vscode": "^1.90.0",
    "node": ">=20.0.0"
  },
  "galleryBanner": {
    "color": "#3c3c3c",
    "theme": "dark"
  },
  "icon": "resources/vscode-documentdb-marketplace-logo.png",
  "categories": [
    "Azure",
    "Data Science"
  ],
  "keywords": [
    "DocumentDB",
    "MongoDB",
    "Database",
    "Databases",
    "NoSQL",
    "JSON"
  ],
  "preview": true,
  "homepage": "https://github.com/microsoft/vscode-documentdb/blob/main/README.md",
  "bugs": {
    "url": "https://github.com/microsoft/vscode-documentdb/issues"
  },
  "license": "SEE LICENSE IN LICENSE.md",
  "repository": {
    "type": "git",
    "url": "https://github.com/microsoft/vscode-documentdb"
  },
  "main": "./main",
  "l10n": "./l10n",
  "activationEvents": [
<<<<<<< HEAD
    "onView:workbench.view.extension.documentDB",
    "onCommand:workbench.action.openWalkthrough",
    "onStartupFinished"
=======
    "onFileSystem:azureDatabases",
    "onView:azureWorkspace",
    "onView:azureResourceGroups",
    "onUri"
>>>>>>> a9682511
  ],
  "scripts": {
    "build": "tsc",
    "clean": "git clean -dfx",
    "compile": "tsc -watch",
    "package": "run-script-os",
    "package:win32": "npm run webpack-prod && cd dist && npm pkg delete \"scripts.vscode:prepublish\" && npx vsce package --no-dependencies --out ../%npm_package_name%-%npm_package_version%.vsix",
    "package:default": "npm run webpack-prod && cd dist && npm pkg delete \"scripts.vscode:prepublish\" && npx vsce package --no-dependencies --out ../${npm_package_name}-${npm_package_version}.vsix",
    "lint": "eslint --quiet .",
    "lint-fix": "eslint . --fix",
    "prettier": "prettier -c \"(src|test|l10n|grammar|docs)/**/*.@(js|ts|jsx|tsx|json)\" \"./*.@(js|ts|jsx|tsx|json)\"",
    "prettier-fix": "prettier -w \"(src|test|l10n|grammar|docs)/**/*.@(js|ts|jsx|tsx|json)\" \"./*.@(js|ts|jsx|tsx|json)\"",
    "pretest": "npm run build",
    "test": "vscode-test",
    "jesttest": "jest",
    "update-grammar": "antlr4ts -visitor ./grammar/mongo.g4 -o src/documentdb/grammar",
    "webpack-dev": "rimraf ./dist && npm run webpack-dev-ext && npm run webpack-dev-wv",
    "webpack-prod": "rimraf ./dist && npm run webpack-prod-ext && npm run webpack-prod-wv",
    "webpack-dev-ext": "webpack --mode development --config ./webpack.config.ext.js",
    "webpack-dev-wv": "webpack --mode development --config ./webpack.config.views.js",
    "webpack-prod-ext": "webpack --mode production --config ./webpack.config.ext.js",
    "webpack-prod-wv": "webpack --mode production --config ./webpack.config.views.js",
    "watch:ext": "webpack --mode development --config ./webpack.config.ext.js --watch",
    "watch:views": "webpack serve --mode development --config ./webpack.config.views.js",
    "resapi.resetall": "rimraf out node_modules dist && npm install && npm run resapi.link",
    "resapi.link": "npm link @microsoft/vscode-azureresources-api",
    "l10n": "node l10n/scripts/build.l10n.mjs",
    "l10n:check": "node l10n/scripts/check.l10n.mjs",
    "l10n:auto": "cross-env AZURE_TRANSLATOR_KEY= cross-env AZURE_TRANSLATOR_REGION= npx @vscode/l10n-dev generate-azure --outDir ./l10n ./l10n/bundle.l10n.json ./package.nls.json",
    "l10n:export": "npx @vscode/l10n-dev generate-xlf ./l10n/bundle.l10n.json --outFile vscode-cosmosdb.xlf",
    "l10n:import": "npx @vscode/l10n-dev import-xlf ./translations.xlf"
  },
  "devDependencies": {
    "@microsoft/vscode-azext-dev": "^2.1.0",
    "@pmmmwh/react-refresh-webpack-plugin": "^0.5.15",
    "@swc/cli": "^0.6.0",
    "@swc/core": "^1.11.7",
    "@swc/jest": "^0.2.37",
    "@types/documentdb": "^1.10.13",
    "@types/fs-extra": "^11.0.4",
    "@types/jest": "^29.5.14",
    "@types/lodash.debounce": "^4.0.9",
    "@types/lodash.omit": "^4.5.9",
    "@types/mocha": "^10.0.10",
    "@types/node": "~20.9.5",
    "@types/pg": "^8.11.11",
    "@types/react": "^18.3.18",
    "@types/react-dom": "^18.3.5",
    "@types/semver": "^7.3.12",
    "@types/uuid": "^10.0.0",
    "@types/vscode": "1.90.0",
    "@types/vscode-webview": "^1.57.5",
    "@typescript-eslint/eslint-plugin": "^8.26.0",
    "@typescript-eslint/parser": "^8.26.0",
    "@vscode/l10n-dev": "^0.0.35",
    "@vscode/test-cli": "^0.0.10",
    "@vscode/test-electron": "^2.4.1",
    "@vscode/vsce": "^3.2.2",
    "antlr4ts-cli": "^0.5.0-alpha.4",
    "copy-webpack-plugin": "^13.0.0",
    "cross-env": "^7.0.3",
    "css-loader": "^7.1.2",
    "eslint": "^8.57.1",
    "eslint-plugin-import": "^2.31.0",
    "eslint-plugin-jest": "^28.11.0",
    "eslint-plugin-license-header": "^0.8.0",
    "eslint-plugin-mocha": "^10.5.0",
    "glob": "^11.0.1",
    "jest": "^29.7.0",
    "jest-mock-vscode": "~3.0.5",
    "mocha": "^11.1.0",
    "mocha-junit-reporter": "^2.2.1",
    "mocha-multi-reporters": "^1.5.1",
    "monaco-editor-webpack-plugin": "^7.1.0",
    "prettier": "^3.5.3",
    "prettier-plugin-organize-imports": "^4.1.0",
    "react": "^18.3.1",
    "react-dom": "^18.3.1",
    "react-refresh": "^0.16.0",
    "rimraf": "^6.0.1",
    "run-script-os": "^1.1.6",
    "sass": "~1.79.6",
    "sass-loader": "^16.0.5",
    "style-loader": "^4.0.0",
    "swc-loader": "^0.2.6",
    "terser-webpack-plugin": "^5.3.13",
    "ts-jest": "^29.2.6",
    "ts-node": "^10.9.2",
    "typescript": "^5.8.2",
    "webpack": "~5.95.0",
    "webpack-bundle-analyzer": "^4.10.2",
    "webpack-cli": "^6.0.1",
    "webpack-dev-server": "^5.2.0"
  },
  "dependencies": {
    "@azure/arm-cosmosdb": "16.0.0-beta.7",
    "@azure/arm-postgresql": "^6.1.0",
    "@azure/arm-postgresql-flexible": "^8.0.0",
    "@azure/arm-resources": "^6.0.0",
    "@azure/arm-compute": "^22.4.0",
    "@azure/arm-network": "^33.5.0",
    "@azure/cosmos": "^4.2.0",
    "@azure/identity": "^4.6.0",
    "@fluentui/react-components": "^9.60.0",
    "@fluentui/react-icons": "^2.0.279",
    "@microsoft/vscode-azext-azureauth": "^4.1.1",
    "@microsoft/vscode-azext-azureutils": "^3.2.0",
    "@microsoft/vscode-azext-utils": "^3.0.0",
    "@microsoft/vscode-azureresources-api": "^2.5.0",
    "@monaco-editor/react": "^4.7.0",
    "@prantlf/jsonlint": "^16.0.0",
    "@tanstack/react-query": "^5.67.1",
    "@trpc/client": "11.0.0-rc.781",
    "@trpc/server": "11.0.0-rc.781",
    "@vscode/l10n": "^0.0.18",
    "allotment": "^1.20.3",
    "antlr4ts": "^0.5.0-alpha.4",
    "bson": "^6.10.3",
    "denque": "^2.1.0",
    "fs-extra": "^11.3.0",
    "lodash.debounce": "^4.0.8",
    "lodash.isequal": "^4.5.0",
    "lodash.merge": "^4.6.2",
    "lodash.omit": "^4.5.0",
    "monaco-editor": "~0.51.0",
    "mongodb": "^6.14.2",
    "pg": "^8.13.3",
    "pg-connection-string": "^2.7.0",
    "react-hotkeys-hook": "^4.6.1",
    "semver": "^7.7.1",
    "slickgrid-react": "~5.8.0",
    "uuid": "^11.1.0",
    "vscode-json-languageservice": "^5.4.3",
    "vscode-languageclient": "~6.1.4",
    "vscode-languageserver": "~6.1.1",
    "vscode-languageserver-textdocument": "^1.0.12",
    "vscode-uri": "^3.1.0",
    "zod": "^3.24.2"
  },
  "extensionDependencies": [],
  "contributes": {
    "viewsContainers": {
      "activitybar": [
        {
          "id": "documentDB",
          "title": "DocumentDB",
          "icon": "resources/vscode-documentdb-sidebar-icon.svg"
        }
      ]
    },
    "views": {
      "documentDB": [
        {
          "id": "connectionsView",
          "name": "DocumentDB Connections",
          "visibility": "visible",
          "icon": "$(plug)"
        },
        {
          "id": "discoveryView",
          "name": "Service Discovery",
          "visibility": "visible",
          "icon": "$(plug)"
        },
        {
          "id": "documentDBHelp",
          "name": "Help and Feedback",
          "visibility": "collapsed",
          "icon": "$(question)"
        }
      ]
    },
    "viewsWelcome": [
      {
        "view": "connectionsView",
        "contents": "Welcome! To start exploring and managing your database, you'll need to connect to it first. Once connected, you can easily view, query, and modify your data.\n\n[$(plus) Add New Connection…](command:command.documentDB.connectionsView.newConnection)\nClick the button above to get started and unlock the full potential of your database."
      },
      {
        "view": "discoveryView",
        "contents": "Discover DocumentDB clusters across your cloud providers. Activate discovery to explore and manage your databases.\n[$(search) Activate Service Discovery](command:command.documentDB.discoveryView.addRegistry)\nClick the button above to get started and to start discovering your databases."
      }
    ],
    "languages": [
      {
        "id": "mongo",
        "aliases": [
          "Mongo Scrapbook",
          "mongo"
        ],
        "extensions": [
          ".mongo"
        ],
        "firstLine": "^#!/.*\\bmongo*\\b",
        "configuration": "./grammar/configuration.json"
      }
    ],
    "grammars": [
      {
        "language": "mongo",
        "scopeName": "source.mongo.js",
        "path": "./grammar/JavaScript.tmLanguage.json"
      },
      {
        "scopeName": "source.mongo.js.regexp",
        "path": "./grammar/Regular Expressions (JavaScript).tmLanguage"
      }
    ],
    "commands": [
      {
        "//": "[ConnectionsView] New Connection",
        "category": "DocumentDB",
        "command": "command.documentDB.connectionsView.newConnection",
        "title": "New Connection…",
        "icon": "$(add)"
      },
      {
        "//": "[ConnectionsView] Update Credentials",
        "category": "DocumentDB",
        "command": "command.documentDB.connectionsView.updateCredentials",
        "title": "Update Credentials…",
        "icon": "$(key)"
      },
      {
        "//": "[ConnectionsView] Update Credentials",
        "category": "DocumentDB",
        "command": "command.documentDB.connectionsView.renameConnection",
        "title": "Rename…",
        "icon": "$(edit)"
      },
      {
        "//": "[ConnectionsView] New Emulator Connection",
        "category": "DocumentDB",
        "command": "command.documentDB.connectionsView.newEmulatorConnection",
        "title": "New Connection…",
        "icon": "$(add)"
      },
      {
        "//": "[ConnectionsView] Remove Connection",
        "category": "DocumentDB",
        "command": "command.documentDB.connectionsView.removeConnection",
        "title": "Remove Connection…"
      },
      {
        "//": "[ConnectionsView] Refresh View",
        "category": "DocumentDB",
        "command": "command.documentDB.connectionsView.refresh",
        "title": "Refresh",
        "icon": "$(refresh)"
      },
      {
        "//": "[DiscoveryView] Refresh View",
        "category": "DocumentDB",
        "command": "command.documentDB.discoveryView.refresh",
        "title": "Refresh",
        "icon": "$(refresh)"
      },
      {
        "//": "[DiscoveryView] Enable Registry",
        "category": "DocumentDB",
        "command": "command.documentDB.discoveryView.addRegistry",
        "title": "Enable new Registry…",
        "icon": "$(add)"
      },
      {
        "//": "[DiscoveryView] Disable Registry",
        "category": "DocumentDB",
        "command": "command.documentDB.discoveryView.removeRegistry",
        "title": "Disable Registry…"
      },
      {
        "//": "[DiscoveryView] Save To DocumentDB Connections",
        "category": "DocumentDB",
        "command": "command.documentDB.discoveryView.addConnectionToConnectionsView",
        "title": "Save To DocumentDB Connections",
        "icon": "$(save)"
      },
      {
        "//": "[DiscoveryView] Filter Provider Content",
        "category": "DocumentDB",
        "command": "command.documentDB.discoveryView.filterProviderContent",
        "title": "Filter Entries…",
        "icon": "$(filter)"
      },
      {
        "//": "Refresh a Tree Item",
        "category": "DocumentDB",
        "command": "command.documentDB.refresh",
        "title": "Refresh",
        "icon": "$(refresh)"
      },
      {
        "//": "Copy Connection String",
        "category": "DocumentDB",
        "command": "command.documentDB.copyConnectionString",
        "title": "Copy Connection String"
      },
      {
        "//": "Create Database",
        "category": "DocumentDB",
        "command": "command.documentDB.createDatabase",
        "title": "Create Database…"
      },
      {
        "//": "Scrapbook: Connect Database",
        "category": "DocumentDB",
        "command": "command.documentDB.scrapbook.connect",
        "title": "Connect to this database"
      },
      {
        "//": "Scrapbook: Execute All Commands",
        "category": "DocumentDB",
        "command": "command.documentDB.scrapbook.executeAllCommands",
        "title": "Execute All Commands"
      },
      {
        "//": "Scrapbook: Execute Command",
        "category": "DocumentDB",
        "command": "command.documentDB.scrapbook.executeCommand",
        "title": "Execute Command"
      },
      {
        "//": "Scrapbook: New Scrapbook",
        "category": "DocumentDB",
        "command": "command.documentDB.scrapbook.new",
        "title": "New DocumentDB Scrapbook",
        "icon": "$(new-file)"
      },
      {
        "//": "Delete Collection",
        "category": "DocumentDB",
        "command": "command.documentDB.dropCollection",
        "title": "Delete Collection…"
      },
      {
        "//": "Delete Database",
        "category": "DocumentDB",
        "command": "command.documentDB.dropDatabase",
        "title": "Delete Database…"
      },
      {
        "//": "Create Collection",
        "category": "DocumentDB",
        "command": "command.documentDB.createCollection",
        "title": "Create Collection…"
      },
      {
        "//": "Import Documents",
        "category": "DocumentDB",
        "command": "command.documentDB.importDocuments",
        "title": "Import Documents into Collection…"
      },
      {
        "//": "Export Documents",
        "category": "DocumentDB",
        "command": "command.documentDB.exportDocuments",
        "title": "Export Documents from Collection…"
      },
      {
        "//": "Create Document",
        "category": "DocumentDB",
        "command": "command.documentDB.createDocument",
        "title": "Create Document…"
      },
      {
        "//": "Launch Shell",
        "category": "DocumentDB",
        "command": "command.documentDB.launchShell",
        "title": "Launch Shell"
      },
      {
        "//": "Open Container View",
        "category": "DocumentDB",
        "command": "command.documentDB.containerView.open",
        "title": "Open Collection"
      }
    ],
    "submenus": [
      {
        "id": "azureDatabases.submenus.mongo.database.scrapbook",
        "label": "DocumentDB Scrapbook"
      },
      {
        "id": "azureDatabases.submenus.mongo.collection.scrapbook",
        "label": "DocumentDB Scrapbook"
      }
    ],
    "menus": {
      "azureDatabases.submenus.mongo.database.scrapbook": [
        {
          "//": "[Database] Scrapbook: New Scrapbook",
          "command": "command.documentDB.scrapbook.new",
          "when": "view =~ /connectionsView|discoveryView/ && viewItem =~ /treeitem[.]database(?![a-z.\\/])/i && viewItem =~ /experience[.](mongocluster|mongodb)/i",
          "group": "1@1"
        },
        {
          "//": "[Database] Scrapbook: Connect",
          "command": "command.documentDB.scrapbook.connect",
          "when": "view =~ /connectionsView|discoveryView/ && viewItem =~ /treeitem[.]database(?![a-z.\\/])/i && viewItem =~ /experience[.](mongocluster|mongodb)/i",
          "group": "1@2"
        }
      ],
      "azureDatabases.submenus.mongo.collection.scrapbook": [
        {
          "//": "[Collection] Mongo DB|Cluster Scrapbook New",
          "command": "command.documentDB.scrapbook.new",
          "when": "view =~ /connectionsView|discoveryView/ && viewItem =~ /treeitem[.]collection(?![a-z.\\/])/i && viewItem =~ /experience[.](mongocluster|mongodb)/i",
          "group": "1@1"
        },
        {
          "//": "[Collection] Scrapbook / Connect",
          "command": "command.documentDB.scrapbook.connect",
          "when": "view =~ /connectionsView|discoveryView/ && viewItem =~ /treeitem[.]collection(?![a-z.\\/])/i && viewItem =~ /experience[.](mongocluster|mongodb)/i",
          "group": "1@2"
        }
      ],
      "view/title": [
        {
          "command": "command.documentDB.connectionsView.refresh",
          "when": "view == connectionsView",
          "group": "navigation@10"
        },
        {
          "command": "command.documentDB.connectionsView.newConnection",
          "when": "view == connectionsView",
          "group": "navigation@5"
        },
        {
          "command": "command.documentDB.discoveryView.refresh",
          "when": "view == discoveryView",
          "group": "navigation@10"
        },
        {
          "command": "command.documentDB.discoveryView.addRegistry",
          "when": "view == discoveryView",
          "group": "navigation@5"
        }
      ],
      "editor/context": [
        {
          "command": "command.documentDB.scrapbook.executeAllCommands",
          "when": "resourceLangId==mongo"
        },
        {
          "command": "command.documentDB.scrapbook.executeCommand",
          "when": "resourceLangId==mongo"
        }
      ],
      "editor/title": [],
      "view/item/context": [
        {
          "command": "command.documentDB.connectionsView.updateCredentials",
          "when": "view == connectionsView && viewItem =~ /treeitem[.]mongoCluster(?![a-z.\\/])/i",
          "group": "0@2"
        },
        {
          "command": "command.documentDB.connectionsView.renameConnection",
          "when": "view == connectionsView && viewItem =~ /treeitem[.]mongoCluster(?![a-z.\\/])/i",
          "group": "0@3"
        },
        {
          "//": "Remove Connection...",
          "command": "command.documentDB.connectionsView.removeConnection",
          "when": "view == connectionsView && viewItem =~ /treeitem[.]mongoCluster(?![a-z.\\/])/i",
          "group": "0@4"
        },
        {
          "command": "command.documentDB.discoveryView.removeRegistry",
          "when": "view == discoveryView && viewItem =~ /\\brootItem\\b/i",
          "group": "1@1"
        },
        {
          "command": "command.documentDB.discoveryView.addConnectionToConnectionsView",
          "when": "view == discoveryView && viewItem =~ /treeItem.*mongoCluster/i",
          "group": "0@1"
        },
        {
          "command": "command.documentDB.discoveryView.addConnectionToConnectionsView",
          "when": "view == discoveryView && viewItem =~ /treeItem.*mongoCluster/i",
          "group": "inline"
        },
        {
          "command": "command.documentDB.discoveryView.filterProviderContent",
          "when": "view == discoveryView && viewItem =~ /\\benableFilterCommand\\b/i",
          "group": "1@2"
        },
        {
          "command": "command.documentDB.discoveryView.filterProviderContent",
          "when": "view == discoveryView && viewItem =~ /\\benableFilterCommand\\b/i",
          "group": "inline"
        },
        {
          "//": "Create database",
          "command": "command.documentDB.createDatabase",
          "when": "view =~ /connectionsView|discoveryView/ && viewItem =~ /treeitem[.](mongoCluster|account)(?![a-z.\\/])/i",
          "group": "1@1"
        },
        {
          "//": "Copy connection string",
          "command": "command.documentDB.copyConnectionString",
          "when": "view =~ /connectionsView|discoveryView/ && viewItem =~ /treeitem[.](mongoCluster|account)(?![a-z.\\/])/i",
          "group": "0@1"
        },
        {
          "//": "[Account] Mongo DB|Cluster Launch Shell",
          "command": "command.documentDB.launchShell",
          "when": "view =~ /connectionsView|discoveryView/ && viewItem =~ /treeitem[.]mongoCluster(?![a-z.\\/])/i",
          "group": "2@2"
        },
        {
          "//": "[Database] Create collection",
          "command": "command.documentDB.createCollection",
          "when": "view =~ /connectionsView|discoveryView/ && viewItem =~ /treeitem[.]database(?![a-z.\\/])/i && viewItem =~ /experience[.](mongocluster|mongodb)/i",
          "group": "1@1"
        },
        {
          "//": "[Database] Delete database",
          "command": "command.documentDB.dropDatabase",
          "when": "view =~ /connectionsView|discoveryView/ && viewItem =~ /treeitem[.]database(?![a-z.\\/])/i && viewItem =~ /experience[.](mongocluster|mongodb)/i",
          "group": "1@2"
        },
        {
          "//": "[Database] Mongo DB|Cluster Launch Shell",
          "command": "command.documentDB.launchShell",
          "when": "view =~ /azure(ResourceGroups|Workspace|FocusView)|connectionsView|discoveryView/ && viewItem =~ /treeitem[.]database(?![a-z.\\/])/i && viewItem =~ /experience[.](mongocluster|mongodb)/i",
          "group": "2@1"
        },
        {
          "//": "[Database] Mongo DB|Cluster Scrapbook Submenu",
          "submenu": "azureDatabases.submenus.mongo.database.scrapbook",
          "when": "view =~ /azure(ResourceGroups|Workspace|FocusView)|connectionsView|discoveryView/ && viewItem =~ /treeitem[.]database(?![a-z.\\/])/i && viewItem =~ /experience[.](mongocluster|mongodb)/i",
          "group": "2@2"
        },
        {
          "//": "[Collection] Mongo DB|Cluster Open collection",
          "command": "command.documentDB.containerView.open",
          "when": "view =~ /connectionsView|discoveryView/ && viewItem =~ /treeitem[.]collection(?![a-z.\\/])/i && viewItem =~ /experience[.](mongocluster|mongodb)/i",
          "group": "1@1"
        },
        {
          "//": "[Collection] Create document",
          "command": "command.documentDB.createDocument",
          "when": "view =~ /connectionsView|discoveryView/ && viewItem =~ /treeitem[.]collection(?![a-z.\\/])/i && viewItem =~ /experience[.](mongocluster|mongodb)/i",
          "group": "1@2"
        },
        {
          "//": "[Collection] Import Documents",
          "command": "command.documentDB.importDocuments",
          "when": "view =~ /azure(ResourceGroups|Workspace|FocusView)|connectionsView|discoveryView/ && viewItem =~ /treeitem[.]collection(?![a-z.\\/])/i && viewItem =~ /experience[.](mongocluster|mongodb)/i",
          "group": "2@1"
        },
        {
          "//": "[Collection] Export documents",
          "command": "command.documentDB.exportDocuments",
          "when": "view =~ /connectionsView|discoveryView/ && viewItem =~ /treeitem[.]collection(?![a-z.\\/])/i && viewItem =~ /experience[.](mongocluster|mongodb)/i",
          "group": "2@2"
        },
        {
          "//": "[Collection] Drop collection",
          "command": "command.documentDB.dropCollection",
          "when": "view =~ /connectionsView|discoveryView/ && viewItem =~ /treeitem[.]collection(?![a-z.\\/])/i && viewItem =~ /experience[.](mongocluster|mongodb)/i",
          "group": "3@1"
        },
        {
          "//": "[Collection] Launch shell",
          "command": "command.documentDB.launchShell",
          "when": "view =~ /connectionsView|discoveryView/ && viewItem =~ /treeitem[.]collection(?![a-z.\\/])/i && viewItem =~ /experience[.](mongocluster|mongodb)/i",
          "group": "4@1"
        },
        {
          "//": "[Collection] Mongo DB|Cluster Scrapbook Submenu",
          "submenu": "azureDatabases.submenus.mongo.collection.scrapbook",
          "when": "view =~ /azure(ResourceGroups|Workspace|FocusView)|connectionsView|discoveryView/ && viewItem =~ /treeitem[.]collection(?![a-z.\\/])/i && viewItem =~ /experience[.](mongocluster|mongodb)/i",
          "group": "4@2"
        },
        {
          "//": "[Collection/Documents] Mongo DB|Cluster Open collection",
          "command": "command.documentDB.containerView.open",
          "when": "view =~ /connectionsView|discoveryView/ && viewItem =~ /treeitem[.]documents(?![a-z.\\/])/i && viewItem =~ /experience[.](mongocluster|mongodb)/i",
          "group": "1@1"
        },
        {
          "//": "[TreeItem] Refresh Item (cluster, database, collection, documents, indexes)",
          "command": "command.documentDB.refresh",
          "when": "view =~ /connectionsView|discoveryView/ && viewItem =~ /\\btreeitem[.](mongoCluster|database|collection|documents|indexes|index)\\b/i",
          "group": "zheLastGroup@1"
        },
        {
          "//": "[TreeItem] Refresh Item in the DiscoveryView (dynamic and context based)",
          "command": "command.documentDB.refresh",
          "when": "view =~ /discoveryView/ && viewItem =~ /\\benableRefreshCommand\\b/i",
          "group": "zheLastGroup@1"
        }
      ],
      "explorer/context": [],
      "commandPalette": [
        {
          "command": "command.documentDB.refresh",
          "when": "never"
        },
        {
          "command": "command.documentDB.scrapbook.executeAllCommands",
          "when": "editorLangId == 'mongo'"
        },
        {
          "command": "command.documentDB.scrapbook.executeCommand",
          "when": "editorLangId == 'mongo'"
        }
      ]
    },
    "keybindings": [
      {
        "command": "command.documentDB.scrapbook.executeCommand",
        "key": "ctrl+shift+'",
        "mac": "cmd+shift+'",
        "when": "editorLangId == 'mongo' && editorTextFocus"
      },
      {
        "command": "command.documentDB.scrapbook.executeAllCommands",
        "key": "ctrl+shift+;",
        "mac": "cmd+shift+;",
        "when": "editorLangId == 'mongo' && editorTextFocus"
      }
    ],
    "configuration": [
      {
        "title": "Authentication",
        "properties": {
          "documentDB.preferredAuthenticationMethod": {
            "type": "string",
            "enum": [
              "auto",
              "accountKey",
              "entraId",
              "managedIdentity"
            ],
            "enumItemLabels": [
              "%cosmosdb.configuration.preferredAuthenticationMethod.auto%",
              "%cosmosdb.configuration.preferredAuthenticationMethod.accountKey%",
              "%cosmosdb.configuration.preferredAuthenticationMethod.entraId%",
              "%cosmosdb.configuration.preferredAuthenticationMethod.managedIdentity%"
            ],
            "markdownEnumDescriptions": [
              "%cosmosdb.configuration.preferredAuthenticationMethod.auto.description%",
              "%cosmosdb.configuration.preferredAuthenticationMethod.accountKey.description%",
              "%cosmosdb.configuration.preferredAuthenticationMethod.entraId.description%",
              "%cosmosdb.configuration.preferredAuthenticationMethod.managedIdentity.description%"
            ],
            "markdownDescription": "%cosmosdb.configuration.preferredAuthenticationMethod%",
            "default": "auto",
            "order": 0
          },
          "documentDB.authentication.managedIdentity.clientID": {
            "type": "string",
            "markdownDescription": "%cosmosdb.configuration.authentication.managedIdentity.clientID%",
            "default": null,
            "order": 1
          }
        }
      },
      {
        "title": "DocumentDB",
        "properties": {
          "mongo.shell.path": {
            "type": [
              "string",
              "null"
            ],
            "description": "%cosmosdb.configuration.mongo.shell.path%",
            "default": null
          },
          "mongo.shell.args": {
            "type": "array",
            "items": {
              "type": "string"
            },
            "description": "%cosmosdb.configuration.mongo.shell.args%",
            "default": [
              "--quiet"
            ]
          },
          "mongo.shell.timeout": {
            "type": "number",
            "description": "%cosmosdb.configuration.mongo.shell.timeout%",
            "default": 30
          },
          "documentDB.batchSize": {
            "type": "number",
            "description": "%cosmosdb.configuration.batch.size%",
            "default": 50
          },
          "documentDB.useCosmosOAuth": {
            "type": "boolean",
            "markdownDescription": "%cosmosdb.configuration.oauth.enable%",
            "markdownDeprecationMessage": "**Deprecated**: Please use `#documentDB.preferredAuthenticationMethod#` instead.",
            "deprecationMessage": "Deprecated: Please use documentDB.preferredAuthenticationMethod instead."
          },
          "documentDB.confirmationStyle": {
            "type": "string",
            "description": "%cosmosdb.configuration.confirmation.style%",
            "enum": [
              "wordConfirmation",
              "challengeConfirmation",
              "buttonConfirmation"
            ],
            "enumItemLabels": [
              "%cosmosdb.configuration.confirmation.style.word%",
              "%cosmosdb.configuration.confirmation.style.challenge%",
              "%cosmosdb.configuration.confirmation.style.button%"
            ],
            "enumDescriptions": [
              "%cosmosdb.configuration.confirmation.style.word.description%",
              "%cosmosdb.configuration.confirmation.style.challenge.description%",
              "%cosmosdb.configuration.confirmation.style.button.description%"
            ],
            "default": "wordConfirmation"
          },
          "documentDB.showOperationSummaries": {
            "type": "boolean",
            "default": true,
            "description": "%cosmosdb.configuration.operation.summaries%"
          },
          "documentDB.documentLabelFields": {
            "type": "array",
            "default": [
              "name",
              "Name",
              "NAME",
              "ID",
              "UUID",
              "Id",
              "id",
              "_id",
              "uuid"
            ],
            "description": "%cosmosdb.configuration.document.label.fields%"
          },
          "documentDB.emulator.mongoPort": {
            "type": "integer",
            "default": 10255,
            "description": "%cosmosdb.configuration.emulator.mongo.port%"
          },
          "documentDB.emulator.port": {
            "type": "integer",
            "default": 8081,
            "description": "%cosmosdb.configuration.emulator.port%"
          },
          "documentDB.enableEndpointDiscovery": {
            "type": "boolean",
            "default": true,
            "description": "%cosmosdb.configuration.endpoint.discovery%"
          },
          "documentDB.showSavePrompt": {
            "type": "boolean",
            "default": true,
            "description": "%cosmosdb.configuration.save.prompt%"
          },
          "documentDB.csvSeparator": {
            "type": "string",
            "default": ";",
            "markdownDescription": "%cosmosdb.configuration.csv.separator%"
          }
        }
      }
    ],
    "walkthroughs": [
      {
        "id": "documentdb-welcome",
        "title": "Get Started with DocumentDB",
        "description": "Connect to any DocumentDB or MongoDB database and start managing data directly inside VS Code.",
        "steps": [
          {
            "id": "open-extension",
            "title": "1. Open the DocumentDB Extension",
            "description": "Click the DocumentDB icon in the sidebar to get started. This opens the database explorer panel.",
            "media": {
              "image": "resources/walkthroughs/sidebar.png",
              "altText": "DocumentDB in the sidebar"
            }
          },
          {
            "id": "connect-database",
            "title": "2. Connect to a Database",
            "description": "Use a connection string or sign in with your cloud provider to connect to **DocumentDB** or **MongoDB**",
            "media": {
              "image": "resources/walkthroughs/connect.png",
              "altText": "Connections screen"
            }
          },
          {
            "id": "browse-collections",
            "title": "3. Browse Collections",
            "description": "Explore your collections using Table, Tree, or JSON views. You can view documents with pagination support for large datasets.",
            "media": {
              "image": "resources/walkthroughs/browse.png",
              "altText": "Collection view with documents"
            }
          },
          {
            "id": "run-queries",
            "title": "4. Run Queries with Autocomplete",
            "description": "Use the built-in editor to run find queries. Get syntax highlighting and field name suggestions while you type.",
            "media": {
              "image": "resources/walkthroughs/query.png",
              "altText": "Query editor with autocomplete"
            }
          }
        ]
      }
    ]
  }
}<|MERGE_RESOLUTION|>--- conflicted
+++ resolved
@@ -40,16 +40,10 @@
   "main": "./main",
   "l10n": "./l10n",
   "activationEvents": [
-<<<<<<< HEAD
     "onView:workbench.view.extension.documentDB",
     "onCommand:workbench.action.openWalkthrough",
-    "onStartupFinished"
-=======
-    "onFileSystem:azureDatabases",
-    "onView:azureWorkspace",
-    "onView:azureResourceGroups",
+    "onStartupFinished",
     "onUri"
->>>>>>> a9682511
   ],
   "scripts": {
     "build": "tsc",
