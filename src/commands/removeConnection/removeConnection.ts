--- conflicted
+++ resolved
@@ -10,12 +10,8 @@
 import { ext } from '../../extensionVariables';
 import { PostgresServerTreeItem } from '../../postgres/tree/PostgresServerTreeItem';
 import { StorageNames, StorageService } from '../../services/storageService';
-<<<<<<< HEAD
 import { CosmosDBAccountResourceItemBase } from '../../tree/azure-resources-view/cosmosdb/CosmosDBAccountResourceItemBase';
 import { DocumentDBClusterItem } from '../../tree/connections-view/DocumentDBClusterItem';
-=======
-import { CosmosDBAccountAttachedResourceItem } from '../../tree/cosmosdb/CosmosDBAccountAttachedResourceItem';
->>>>>>> a9682511
 import { ClusterItemBase } from '../../tree/documentdb/ClusterItemBase';
 import { AttachedAccountSuffix } from '../../tree/v1-legacy-api/AttachedAccountsTreeItem';
 import { WorkspaceResourceType } from '../../tree/workspace-api/SharedWorkspaceResourceProvider';
@@ -50,10 +46,10 @@
 
 export async function removeAzureConnection(
     context: IActionContext,
-    node?: CosmosDBAccountAttachedResourceItem | ClusterItem,
+    node?: CosmosDBAccountAttachedResourceItem | ClusterItemBase,
 ): Promise<void> {
     if (!node) {
-        node = await pickWorkspaceResource<CosmosDBAccountAttachedResourceItem | ClusterItem>(context, {
+        node = await pickWorkspaceResource<CosmosDBAccountAttachedResourceItem | ClusterItemBase>(context, {
             type: [WorkspaceResourceType.AttachedAccounts, WorkspaceResourceType.MongoClusters],
             expectedChildContextValue: ['treeItem.account', 'treeItem.mongoCluster'],
         });
@@ -68,11 +64,7 @@
 
 export async function removeConnection(
     context: IActionContext,
-<<<<<<< HEAD
     node: CosmosDBAccountResourceItemBase | ClusterItemBase | DocumentDBClusterItem,
-=======
-    node: CosmosDBAccountAttachedResourceItem | ClusterItem,
->>>>>>> a9682511
 ): Promise<void> {
     context.telemetry.properties.experience = node.experience.api;
     let confirmed = false;
@@ -109,7 +101,6 @@
     if (!confirmed) {
         throw new UserCancelledError();
     }
-<<<<<<< HEAD
 
     // continue with deletion
 
@@ -143,6 +134,4 @@
     }
 
     showConfirmationAsInSettings(l10n.t('The selected connection has been removed.'));
-=======
->>>>>>> a9682511
 }