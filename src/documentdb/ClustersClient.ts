--- conflicted
+++ resolved
@@ -290,7 +290,10 @@
         return CredentialCache.getConnectionStringWithPassword(this.credentialId);
     }
 
-<<<<<<< HEAD
+    public getCredentials(): ClustersCredentials | undefined {
+        return CredentialCache.getCredentials(this.credentialId) as ClustersCredentials | undefined;
+    }
+        
     getCollection(databaseName: string, collectionName: string): Collection<Document> {
         try {
             return this._mongoClient.db(databaseName).collection(collectionName);
@@ -304,10 +307,6 @@
                 ),
             );
         }
-=======
-    public getCredentials(): ClustersCredentials | undefined {
-        return CredentialCache.getCredentials(this.credentialId) as ClustersCredentials | undefined;
->>>>>>> a1fc0bbc
     }
 
     async listDatabases(): Promise<DatabaseItemModel[]> {
