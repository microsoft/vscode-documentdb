--- conflicted
+++ resolved
@@ -33,11 +33,7 @@
         // TODO: remove after a few releases
         await this.pickSupportedAccounts(); // Move accounts from the old storage format to the new one
 
-<<<<<<< HEAD
-        const items = await SharedWorkspaceStorage.getItems(WorkspaceResourceType.AttachedAccounts);
-=======
-        const items = await StorageService.get(StorageNames.Workspace).getItems(this.id);
->>>>>>> 0d5a89a8
+        const items = await StorageService.get(StorageNames.Workspace).getItems(WorkspaceResourceType.AttachedAccounts);
         const children = await this.getChildrenNoEmulatorsImpl(items);
 
         if (isEmulatorSupported) {
