--- conflicted
+++ resolved
@@ -3,11 +3,7 @@
  *  Licensed under the MIT License. See License.txt in the project root for license information.
  *--------------------------------------------------------------------------------------------*/
 
-<<<<<<< HEAD
-=======
-/* eslint-disable @typescript-eslint/no-unsafe-assignment */
 import { type TreeElementWithId } from '@microsoft/vscode-azext-utils';
->>>>>>> a9682511
 import { type WorkspaceResource, type WorkspaceResourceProvider } from '@microsoft/vscode-azureresources-api';
 import * as l10n from '@vscode/l10n';
 import type * as vscode from 'vscode';
