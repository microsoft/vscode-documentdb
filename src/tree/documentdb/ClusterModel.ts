--- conflicted
+++ resolved
@@ -13,9 +13,6 @@
 // TODO: rethink this, it was not really needed to be that complex.
 export type ClusterModel = ResourceModelInUse;
 
-<<<<<<< HEAD
-export interface ResourceModelInUse extends Resource {
-=======
 /**
  * Represents a cluster model that has been attached to the workspace
  */
@@ -27,7 +24,6 @@
 };
 
 interface ResourceModelInUse extends Resource {
->>>>>>> a9682511
     // from the original MongoCluster type
     id: string;
     name: string;
